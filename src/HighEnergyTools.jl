module HighEnergyTools

using NumericalDistributions
using DistributionsHEP
using Distributions
using Parameters
using Statistics
using QuadGK
using Random
using FHist
using Optim
using Distributions
using LinearAlgebra
using DataFrames
using ForwardDiff
#
using Plots, RecipesBase
using Plots.PlotMeasures: mm

import Distributions: pdf
export pdf

export gaussian_scaled, polynomial_scaled, breit_wigner_scaled, voigt_scaled
include("functions.jl")

export sample_rejection, sample_inversion
include("sampling.jl")

export fit_enll, extended_nll
<<<<<<< HEAD
export chi2
=======
export nll, fit_nll
>>>>>>> 48b3dde2
include("fitting.jl")

export Anka, Frida
export build_model
include("models.jl")

export find_zero_two_sides
export interpolate_to_zero
export support_union
include("utils.jl")

export WithData, curvehistpulls
include("plotting_recipe.jl")

export Wmatrix, sWeights
export sWeights_vector, sWeights_covariance
export sWeights_vector_with_variance
export check_Wmatrix_condition
export fit_and_sWeights
export sWeights_dataframe
export plot_sWeighted_histogram
include("sweights.jl")

end # module HighEnergyTools<|MERGE_RESOLUTION|>--- conflicted
+++ resolved
@@ -27,11 +27,8 @@
 include("sampling.jl")
 
 export fit_enll, extended_nll
-<<<<<<< HEAD
 export chi2
-=======
 export nll, fit_nll
->>>>>>> 48b3dde2
 include("fitting.jl")
 
 export Anka, Frida
