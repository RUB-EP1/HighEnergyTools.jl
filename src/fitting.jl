--- conflicted
+++ resolved
@@ -3,11 +3,7 @@
 function _data_in_support(data, support)
     red_data = filter(x -> support[1] < x < support[2], data)
     if length(data) > length(red_data)
-<<<<<<< HEAD
-        print("Reduced dataset to domain $support to get normalizations right\n")
-=======
         @info "Reduced dataset to domain $support to get normalizations right"
->>>>>>> f692e4c1
     end
     return red_data
 end
